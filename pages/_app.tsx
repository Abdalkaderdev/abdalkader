import Footer from "@/components/Footer";
import Nav from "@/components/Nav";
import SmoothScrolling from "@/components/SmoothScrolling";
import "@/styles/globals.scss";  // Ensure this is your global SCSS import
import type { AppProps } from "next/app";
import { AnimatePresence, motion } from "framer-motion";
import { useEffect, useRef } from "react";
import { useRouter } from "next/router";
import Head from "next/head";
import Loader from "@/components/Loader";
import { useMemo } from "react";
import { SITE_URL } from "@/utils/seo";
import JsonLd from "@/components/SEO/JsonLd";
import { personJsonLd, websiteJsonLd } from "@/utils/jsonld";
import { ppRegular, ppMedium } from "@/libs/fonts";
import Plausible from "@/components/Analytics/Plausible";

export default function App({ Component, pageProps }: AppProps) {
    const router = useRouter();
    const scrollPositions = useRef<{ [key: string]: number }>({});
    const prefersReducedMotion = useMemo(() => {
        if (typeof window === 'undefined' || !window.matchMedia) return false;
        return window.matchMedia('(prefers-reduced-motion: reduce)').matches;
    }, []);

    // Scroll position management
    useEffect(() => {
        const saveScrollPosition = (url: string) => {
            if (typeof window !== 'undefined') {
                scrollPositions.current[url] = window.scrollY;
            }
        };

        const restoreScrollPosition = (url: string) => {
            if (typeof window !== 'undefined') {
                const savedPosition = scrollPositions.current[url] || 0;
                window.scrollTo(0, savedPosition);
            }
        };

        router.events.on("routeChangeStart", saveScrollPosition);
        router.events.on("routeChangeComplete", restoreScrollPosition);

        return () => {
            router.events.off("routeChangeStart", saveScrollPosition);
            router.events.off("routeChangeComplete", restoreScrollPosition);
        };
    }, [router.events]);

    return (
        <>
            <Head>
                <title>Abdalkader Alhamoud | Web Developer & AI Engineer</title>
                <link rel="icon" type="image/x-icon" href="/images/favicon.png" />
                <link rel="canonical" href={`${SITE_URL}${router.asPath === '/' ? '' : router.asPath}`.replace(/\/$/, '')} />
                <meta
                    name="description"
                    content="Portfolio of Abdalkader Alhamoud, a Web Developer and AI Engineer specializing in building modern, user-focused digital experiences."
                />
                <meta name="author" content="Abdalkader Alhamoud" />
                
                {/* Open Graph tags */}
                <meta property="og:title" content="Abdalkader Alhamoud | Web Developer & AI Engineer" />
                <meta property="og:description" content="Portfolio of Abdalkader Alhamoud, showcasing projects in web development and AI engineering." />
                <meta property="og:type" content="website" />
                <meta property="og:url" content="https://abdalkader-alhamoud.vercel.app/" />
                <meta property="og:image" content="https://abdalkader-alhamoud.vercel.app/images/og-image.jpg" />
                <meta property="og:image:width" content="1200" />
                <meta property="og:image:height" content="630" />
                
                {/* Twitter Card tags */}
                <meta name="twitter:card" content="summary_large_image" />
                <meta name="twitter:title" content="Abdalkader Alhamoud | Web Developer & AI Engineer" />
                <meta name="twitter:description" content="Portfolio of Abdalkader Alhamoud, showcasing projects in web development and AI engineering." />
                <meta name="twitter:image" content="https://abdalkader-alhamoud.vercel.app/images/twitter-image.jpg" />
                <meta name="twitter:site" content="@abdalkaderdev" />
                
                {/* Additional SEO tags */}
                <meta name="viewport" content="width=device-width, initial-scale=1" />
                <meta name="robots" content="index, follow" />
                <meta name="keywords" content="web developer, AI engineer, frontend developer, React, Next.js, TypeScript, portfolio" />

                {/* JSON-LD: Person */}
                <script
                    type="application/ld+json"
                    dangerouslySetInnerHTML={{
                        __html: JSON.stringify({
                            '@context': 'https://schema.org',
                            '@type': 'Person',
                            name: 'Abdalkader Alhamoud',
                            url: 'https://abdalkader-alhamoud.vercel.app/',
                            jobTitle: 'Web Developer & AI Engineer',
                            sameAs: [
                                'https://github.com/abdalkaderdev',
                                'https://www.linkedin.com/in/abdalkaderdev',
                                'https://www.instagram.com/abdalkader.dev'
                            ]
                        })
                    }}
                />

                {/* JSON-LD: WebSite */}
                <script
                    type="application/ld+json"
                    dangerouslySetInnerHTML={{
                        __html: JSON.stringify({
                            '@context': 'https://schema.org',
                            '@type': 'WebSite',
                            name: 'Abdalkader Alhamoud Portfolio',
                            url: 'https://abdalkader-alhamoud.vercel.app/',
                            potentialAction: {
                                '@type': 'SearchAction',
                                target: 'https://abdalkader-alhamoud.vercel.app/?q={search_term_string}',
                                'query-input': 'required name=search_term_string'
                            }
                        })
                    }}
                />
            </Head>

            <Loader />
            <Plausible domain={process.env.NEXT_PUBLIC_PLAUSIBLE_DOMAIN || ''} />
            <JsonLd data={[personJsonLd(), websiteJsonLd()]} />
            <AnimatePresence mode="wait">
                <motion.div key={router.asPath} className={`${ppRegular.variable} ${ppMedium.variable}`}>
                    {/* Slide-in animation */}
                    {!prefersReducedMotion && (
                    <motion.div
                        className="slide-in"
                        initial={{ scaleY: 0 }}
                        animate={{ scaleY: 0 }}
                        exit={{ scaleY: 1 }}
                        transition={{ duration: 1, ease: [0.22, 1, 0.36, 1] }}
<<<<<<< HEAD
                        onAnimationComplete={() => window.scrollTo(0, 0)}
                    />)}
=======
                        onAnimationComplete={() => { if (typeof window !== 'undefined') { window.scrollTo(0, 0); } }}
                    />
>>>>>>> 65fce1a0

                    {/* Slide-out animation */}
                    {!prefersReducedMotion && (
                    <motion.div
                        className="slide-out"
                        initial={{ scaleY: 1 }}
                        animate={{ scaleY: 0 }}
                        exit={{ scaleY: 0 }}
                        transition={{ duration: 1, ease: [0.22, 1, 0.36, 1] }}
                    />)}

                    <SmoothScrolling>
                        <Nav />
                        <motion.main
                            key="main-content"
                            id="main"
                            initial={{ opacity: 1 }}
                            animate={{ opacity: 1 }}
                            exit={{ opacity: prefersReducedMotion ? 1 : 0 }}  // Disable fade on exit if reduced motion
                            transition={{ duration: prefersReducedMotion ? 0 : 0, ease: [0.22, 1, 0.36, 1] }}
                        >
                            <Component {...pageProps} />
                        </motion.main>
                        <Footer />
                    </SmoothScrolling>
                </motion.div>
            </AnimatePresence>
        </>
    );
}<|MERGE_RESOLUTION|>--- conflicted
+++ resolved
@@ -131,13 +131,8 @@
                         animate={{ scaleY: 0 }}
                         exit={{ scaleY: 1 }}
                         transition={{ duration: 1, ease: [0.22, 1, 0.36, 1] }}
-<<<<<<< HEAD
-                        onAnimationComplete={() => window.scrollTo(0, 0)}
+                        onAnimationComplete={() => { if (typeof window !== 'undefined') { window.scrollTo(0, 0); } }}
                     />)}
-=======
-                        onAnimationComplete={() => { if (typeof window !== 'undefined') { window.scrollTo(0, 0); } }}
-                    />
->>>>>>> 65fce1a0
 
                     {/* Slide-out animation */}
                     {!prefersReducedMotion && (
