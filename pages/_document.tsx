--- conflicted
+++ resolved
@@ -1,18 +1,13 @@
 import { Html, Head, Main, NextScript } from "next/document";
-import { buildCanonical } from "@/utils/seo";
 
 export default function Document() {
     return (
         <Html lang="en">
             <Head>
-<<<<<<< HEAD
-                <link rel="canonical" href={buildCanonical('/')} />
-=======
                 <link rel="preload" href="/fonts/PPNeueMontreal-Regular.woff2" as="font" type="font/woff2" crossOrigin="anonymous" />
                 <link rel="preload" href="/fonts/PPNeueMontreal-Medium.woff2" as="font" type="font/woff2" crossOrigin="anonymous" />
                 <meta property="og:site_name" content="Abdalkader Alhamoud" />
                 <meta name="theme-color" content="#f44e00" />
->>>>>>> 75313b75
             </Head>
             <body>
                 <Main />
