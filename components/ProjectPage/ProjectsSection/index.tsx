--- conflicted
+++ resolved
@@ -1,9 +1,5 @@
 // /pages/project.tsx
 import Link from 'next/link';
-<<<<<<< HEAD
-// Image import removed for text-only cards
-=======
->>>>>>> 65fce1a0
 import styles from './ProjectsSection.module.scss';
 import { projects } from '@/data/projectsData';
 import { useEffect, useRef, useState } from 'react';
@@ -60,7 +56,6 @@
         <section className={styles.ProjectsSection}>
             <div className={styles.wrapper}>
                 {projects.map((project) => (
-<<<<<<< HEAD
                     <div key={project.slug} className={`${styles.projectCard} ${styles.textOnly}`} ref={addToRefs}>
                         <Link href={`/projects/${project.slug}`} className={styles.cardLink}>
                             <div className={styles.projectDetails}>
@@ -72,25 +67,6 @@
                                         <h5 key={idx}>{cat}</h5>
                                     ))}
                                 </div>
-=======
-                    <Link key={project.slug} href={`/projects/${project.slug}`} className={styles.projectCard} ref={addToRefs}>
-                        <div className={styles.projectTextThumb}>
-                            <h3>{project.title}</h3>
-                            <div className={styles.meta}>
-                                {project.category.map((cat: string) => (
-                                    <span key={cat}>{cat}</span>
-                                ))}
-                            </div>
-                        </div>
-                        <div className={styles.projectDetails}>
-                            <div className={styles.title}>
-                                <h3>{project.title}</h3>
-                            </div>
-                            <div className={styles.category}>
-                                {project.category.map((cat, idx) => (
-                                    <h5 key={idx}>{cat}</h5>
-                                ))}
->>>>>>> 65fce1a0
                             </div>
                         </Link>
                         <div className={styles.quickActions}>
