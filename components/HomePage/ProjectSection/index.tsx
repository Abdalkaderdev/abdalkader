import { useEffect, useRef, useState } from 'react';
import { useRouter } from 'next/router';
import { gsap, ScrollTrigger } from '@/libs/gsap';
import { splitText } from '@/utils/textUtils';
import styles from './ProjectSection.module.scss';
<<<<<<< HEAD
// Image import removed for text-only cards
=======
>>>>>>> 65fce1a0
import Link from 'next/link';
import Button from '@/components/Button';
import Tag from '@/components/Tag';
import { projects } from '@/data/projectsData';
import { isReducedMotion } from '@/utils/motion';
import ProjectModal from '@/components/ProjectModal';

export default function ProjectSection() {
    const [openSlug, setOpenSlug] = useState<string | null>(null);
    const cardRefs = useRef<HTMLElement[]>([]);
    const router = useRouter();
    const headingRef = useRef<HTMLDivElement | null>(null);
    const taglineRef = useRef<HTMLDivElement | null>(null);
    const btnWrapperRef = useRef<HTMLDivElement | null>(null);

    useEffect(() => {
        if (isReducedMotion()) return; // Respect user preference
        // Create a timeline for the heading wrapper animations
        const tl = gsap.timeline({
            scrollTrigger: {
                trigger: `.${styles.projects} .${styles.heading}`,
                start: 'top 70%',
                onEnter: () => tl.play(),
            },
        });

        // Animation sequence
        if (taglineRef.current) {
            tl.from(taglineRef.current, { y: 50, opacity: 0, duration: .8 }, 0);
        }

        if (headingRef.current) {
            const headingSpans = headingRef.current.querySelectorAll('span span');
            tl.from(headingSpans, { y: "110%", duration: .6, stagger: 0.01 }, 0.4);
        }

        if (btnWrapperRef.current) {
            tl.from(btnWrapperRef.current, { y: 50, opacity: 0, duration: 0.8 }, 0.8);
        }

        // Project Card Animation
        cardRefs.current.forEach((card, i) => {
            if (i < cardRefs.current.length - 1) {
                gsap.to(card, {
                    scale: 0.8,
                    opacity: 0,
                    scrollTrigger: {
                        trigger: cardRefs.current[i + 1],
                        start: 'top center',
                        end: 'top top',
                        scrub: 1,
                    },
                });
            }

            // Animate badges into place when each card enters
            if (card) {
                const badges = card.querySelectorAll(`.${styles.badges} .${styles.badge}`);
                if (badges.length) {
                    gsap.fromTo(
                        badges,
                        { opacity: 0, y: -10 },
                        {
                            opacity: 1,
                            y: 0,
                            duration: 0.4,
                            stagger: 0.06,
                            ease: 'power2.out',
                            scrollTrigger: {
                                trigger: card,
                                start: 'top 80%',
                                toggleActions: 'play none none reverse',
                            },
                        }
                    );
                }
            }
        });

        // Cleanup on unmount
        return () => {
            ScrollTrigger.getAll().forEach(trigger => trigger.kill());
        };
    }, []);

    // Sync modal with URL (?project=slug)
    useEffect(() => {
        const qp = router.query.project;
        if (typeof qp === 'string') {
            setOpenSlug(qp);
        } else if (!qp) {
            setOpenSlug(null);
        }
        // eslint-disable-next-line react-hooks/exhaustive-deps
    }, [router.query.project]);

    const openModal = (slug: string) => {
        setOpenSlug(slug);
        router.push({ pathname: router.pathname, query: { ...router.query, project: slug } }, undefined, { shallow: true });
    };

    const closeModal = () => {
        setOpenSlug(null);
        const rest = { ...router.query } as Record<string, string | string[]>;
        delete rest.project;
        router.push({ pathname: router.pathname, query: rest }, undefined, { shallow: true });
    };

    const addToRefs = (el: HTMLElement | null) => {
        if (el && !cardRefs.current.includes(el)) {
            cardRefs.current.push(el);
        }
    };

    return (
        <section className={styles.projects}>
            {/* heading */}
            <div className={styles.heading}>
                <div ref={taglineRef}>
                    <Tag text='Creations' />
                </div>
                <div className={styles.headingWrapper}>
                    <h1 ref={headingRef}>
                        {splitText("A look into my latest projects")}
                    </h1>
                    <div ref={btnWrapperRef}>
                        <Button text="All Projects" href="/projects" />
                    </div>
                </div>
            </div>

            {/* projects wrapper */}
            <div className={styles.wrapper}>
                {projects.map((project) => (
<<<<<<< HEAD
                    <div key={project.slug} className={`${styles.projectCard} ${styles.textOnly}`} ref={addToRefs}>
                        <Link href={`/projects/${project.slug}`} className={styles.cardLink}>
                            <div className={styles.projectDetails}>
                                <div className={styles.title}>
                                    <h3>{project.title}</h3>
                                </div>
                                <div className={styles.category}>
                                    {project.category.map((cat, j) => <h5 key={j}>{cat}</h5>)}
                                </div>
                            </div>
                        </Link>
                        <div className={styles.quickActions}>
                            <button className={styles.quickView} onClick={() => openModal(project.slug)}>Quick View</button>
=======
                    <Link key={project.slug} href={`/projects/${project.slug}`} ref={addToRefs} className={styles.projectCard}>
                        <div className={styles.projectDetails}>
                            <div className={styles.title}>
                                <h3>{project.title}</h3>
                            </div>
                            {project.badges && (
                                <div className={styles.badges}>
                                    {project.badges.map((badge: string) => (
                                        <span key={badge} className={styles.badge}>{badge}</span>
                                    ))}
                                </div>
                            )}
>>>>>>> 65fce1a0
                        </div>
                        <ProjectModal
                            isOpen={openSlug === project.slug}
                            onClose={closeModal}
                            title={project.title}
                            categories={project.category}
                            overview={project.overview}
                            live={project.live}
                            github={project.github}
                            slug={project.slug}
                        />
                    </div>
                ))}
            </div>
        </section>
    );
}<|MERGE_RESOLUTION|>--- conflicted
+++ resolved
@@ -3,10 +3,6 @@
 import { gsap, ScrollTrigger } from '@/libs/gsap';
 import { splitText } from '@/utils/textUtils';
 import styles from './ProjectSection.module.scss';
-<<<<<<< HEAD
-// Image import removed for text-only cards
-=======
->>>>>>> 65fce1a0
 import Link from 'next/link';
 import Button from '@/components/Button';
 import Tag from '@/components/Tag';
@@ -141,7 +137,6 @@
             {/* projects wrapper */}
             <div className={styles.wrapper}>
                 {projects.map((project) => (
-<<<<<<< HEAD
                     <div key={project.slug} className={`${styles.projectCard} ${styles.textOnly}`} ref={addToRefs}>
                         <Link href={`/projects/${project.slug}`} className={styles.cardLink}>
                             <div className={styles.projectDetails}>
@@ -155,20 +150,6 @@
                         </Link>
                         <div className={styles.quickActions}>
                             <button className={styles.quickView} onClick={() => openModal(project.slug)}>Quick View</button>
-=======
-                    <Link key={project.slug} href={`/projects/${project.slug}`} ref={addToRefs} className={styles.projectCard}>
-                        <div className={styles.projectDetails}>
-                            <div className={styles.title}>
-                                <h3>{project.title}</h3>
-                            </div>
-                            {project.badges && (
-                                <div className={styles.badges}>
-                                    {project.badges.map((badge: string) => (
-                                        <span key={badge} className={styles.badge}>{badge}</span>
-                                    ))}
-                                </div>
-                            )}
->>>>>>> 65fce1a0
                         </div>
                         <ProjectModal
                             isOpen={openSlug === project.slug}
