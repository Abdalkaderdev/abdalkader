--- conflicted
+++ resolved
@@ -154,12 +154,8 @@
     title: "Innovations Architecture Department",
     slug: "innovations-architecture-department",
     category: ["Web Development", "Architecture"],
-<<<<<<< HEAD
     img: "/images/head-quarter-international-find-your-place-to-live-google-chrome-8-3-2025-1-15-34-pm.png",
-=======
-    img: "/images/Head Quarter International – Find Your Place To Live - Google Chrome 8_3_2025 1_15_34 PM.png",
     badges: ["Next.js", "TypeScript", "Design Systems"],
->>>>>>> 65fce1a0
 
     // Sticky
     owner: "Innovations Architecture Department",
