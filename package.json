{
  "name": "abdalkader-monorepo",
  "version": "1.0.0",
  "private": true,
  "scripts": {
    "dev": "turbo run dev",
<<<<<<< HEAD
    "build": "turbo run build",
    "build:portfolio": "turbo run build --filter=@abdalkader/portfolio",
    "build:storybook": "turbo run build --filter=@abdalkader/storybook",
    "build:docs": "turbo run build --filter=@abdalkader/docs",
    "build:blog": "turbo run build --filter=@abdalkader/blog",
=======
    "build": "node scripts/build-branch.js",
    "build:all": "turbo run build",
    "build:portfolio": "turbo run build --filter=@abdalkader/portfolio...",
    "build:docs": "turbo run build --filter=@abdalkader/ui && cd apps/docs && pnpm build-storybook",
    "build:blog": "cd apps/blog && npm run build",
    "build:bible": "turbo run build --filter=@abdalkader/bible-web...",
>>>>>>> a74c1876
    "build:ui": "turbo run build --filter=@abdalkader/ui",
    "lint": "turbo run lint",
    "test": "turbo run test",
    "typecheck": "turbo run typecheck",
    "clean": "turbo run clean && rm -rf node_modules"
  },
  "devDependencies": {
    "next": "14.2.25",
    "turbo": "^2.0.0"
  },
  "packageManager": "pnpm@8.15.0",
  "engines": {
    "node": ">=18.0.0",
    "pnpm": ">=8.0.0"
  },
  "dependencies": {
    "@types/react": "^18.3.25",
    "@types/react-dom": "^18.3.7",
    "next-bundle-analyzer": "^0.6.8",
    "react": "^18.3.1",
    "react-dom": "^18.3.1"
  }
}<|MERGE_RESOLUTION|>--- conflicted
+++ resolved
@@ -4,20 +4,12 @@
   "private": true,
   "scripts": {
     "dev": "turbo run dev",
-<<<<<<< HEAD
     "build": "turbo run build",
     "build:portfolio": "turbo run build --filter=@abdalkader/portfolio",
     "build:storybook": "turbo run build --filter=@abdalkader/storybook",
     "build:docs": "turbo run build --filter=@abdalkader/docs",
     "build:blog": "turbo run build --filter=@abdalkader/blog",
-=======
-    "build": "node scripts/build-branch.js",
-    "build:all": "turbo run build",
-    "build:portfolio": "turbo run build --filter=@abdalkader/portfolio...",
-    "build:docs": "turbo run build --filter=@abdalkader/ui && cd apps/docs && pnpm build-storybook",
-    "build:blog": "cd apps/blog && npm run build",
-    "build:bible": "turbo run build --filter=@abdalkader/bible-web...",
->>>>>>> a74c1876
+    "build:bible": "turbo run build --filter=@abdalkader/bible-web",
     "build:ui": "turbo run build --filter=@abdalkader/ui",
     "lint": "turbo run lint",
     "test": "turbo run test",
